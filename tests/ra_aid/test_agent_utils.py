--- conflicted
+++ resolved
@@ -21,7 +21,11 @@
     state_modifier,
 )
 from ra_aid.models_params import DEFAULT_TOKEN_LIMIT, models_params
-from ra_aid.database.repositories.config_repository import ConfigRepositoryManager, get_config_repository, config_repo_var
+from ra_aid.database.repositories.config_repository import (
+    ConfigRepositoryManager,
+    get_config_repository,
+    config_repo_var,
+)
 
 
 @pytest.fixture
@@ -34,159 +38,91 @@
 @pytest.fixture
 def mock_config_repository():
     """Mock the ConfigRepository to avoid database operations during tests"""
-    with patch('ra_aid.database.repositories.config_repository.config_repo_var') as mock_repo_var:
+    with patch(
+        "ra_aid.database.repositories.config_repository.config_repo_var"
+    ) as mock_repo_var:
         # Setup a mock repository
         mock_repo = MagicMock()
-        
+
         # Create a dictionary to simulate config
         config = {}
-        
+
         # Setup get method to return config values
         def get_config(key, default=None):
             return config.get(key, default)
+
         mock_repo.get.side_effect = get_config
-        
+
         # Setup get_all method to return all config values
         mock_repo.get_all.return_value = config
-        
+
         # Setup set method to update config values
         def set_config(key, value):
             config[key] = value
+
         mock_repo.set.side_effect = set_config
-        
+
         # Setup update method to update multiple config values
         def update_config(update_dict):
             config.update(update_dict)
+
         mock_repo.update.side_effect = update_config
-        
+
         # Make the mock context var return our mock repo
         mock_repo_var.get.return_value = mock_repo
-        
+
         yield mock_repo
 
 
-<<<<<<< HEAD
-# These tests have been moved to test_anthropic_token_limiter.py
-=======
 @pytest.fixture(autouse=True)
 def mock_trajectory_repository():
     """Mock the TrajectoryRepository to avoid database operations during tests"""
-    with patch('ra_aid.database.repositories.trajectory_repository.trajectory_repo_var') as mock_repo_var:
+    with patch(
+        "ra_aid.database.repositories.trajectory_repository.trajectory_repo_var"
+    ) as mock_repo_var:
         # Setup a mock repository
         mock_repo = MagicMock()
-        
+
         # Setup create method to return a mock trajectory
         def mock_create(**kwargs):
             mock_trajectory = MagicMock()
             mock_trajectory.id = 1
             return mock_trajectory
+
         mock_repo.create.side_effect = mock_create
-        
+
         # Make the mock context var return our mock repo
         mock_repo_var.get.return_value = mock_repo
-        
+
         yield mock_repo
 
 
 @pytest.fixture(autouse=True)
 def mock_human_input_repository():
     """Mock the HumanInputRepository to avoid database operations during tests"""
-    with patch('ra_aid.database.repositories.human_input_repository.human_input_repo_var') as mock_repo_var:
+    with patch(
+        "ra_aid.database.repositories.human_input_repository.human_input_repo_var"
+    ) as mock_repo_var:
         # Setup a mock repository
         mock_repo = MagicMock()
-        
+
         # Setup get_most_recent_id method to return a dummy ID
         mock_repo.get_most_recent_id.return_value = 1
-        
+
         # Make the mock context var return our mock repo
         mock_repo_var.get.return_value = mock_repo
-        
+
         yield mock_repo
-
-
-def test_get_model_token_limit_anthropic(mock_config_repository):
-    """Test get_model_token_limit with Anthropic model."""
-    config = {"provider": "anthropic", "model": "claude2"}
-    mock_config_repository.update(config)
-
-    token_limit = get_model_token_limit(config, "default")
-    assert token_limit == models_params["anthropic"]["claude2"]["token_limit"]
-
-
-def test_get_model_token_limit_openai(mock_config_repository):
-    """Test get_model_token_limit with OpenAI model."""
-    config = {"provider": "openai", "model": "gpt-4"}
-    mock_config_repository.update(config)
-
-    token_limit = get_model_token_limit(config, "default")
-    assert token_limit == models_params["openai"]["gpt-4"]["token_limit"]
-
-
-def test_get_model_token_limit_unknown(mock_config_repository):
-    """Test get_model_token_limit with unknown provider/model."""
-    config = {"provider": "unknown", "model": "unknown-model"}
-    mock_config_repository.update(config)
-
-    token_limit = get_model_token_limit(config, "default")
-    assert token_limit is None
-
-
-def test_get_model_token_limit_missing_config(mock_config_repository):
-    """Test get_model_token_limit with missing configuration."""
-    config = {}
-    mock_config_repository.update(config)
-
-    token_limit = get_model_token_limit(config, "default")
-    assert token_limit is None
-
-
-def test_get_model_token_limit_litellm_success():
-    """Test get_model_token_limit successfully getting limit from litellm."""
-    config = {"provider": "anthropic", "model": "claude-2"}
-
-    with patch("ra_aid.agent_utils.get_model_info") as mock_get_info:
-        mock_get_info.return_value = {"max_input_tokens": 100000}
-        token_limit = get_model_token_limit(config, "default")
-        assert token_limit == 100000
-
-
-def test_get_model_token_limit_litellm_not_found():
-    """Test fallback to models_tokens when litellm raises NotFoundError."""
-    config = {"provider": "anthropic", "model": "claude-2"}
-
-    with patch("ra_aid.agent_utils.get_model_info") as mock_get_info:
-        mock_get_info.side_effect = litellm.exceptions.NotFoundError(
-            message="Model not found", model="claude-2", llm_provider="anthropic"
-        )
-        token_limit = get_model_token_limit(config, "default")
-        assert token_limit == models_params["anthropic"]["claude2"]["token_limit"]
-
-
-def test_get_model_token_limit_litellm_error():
-    """Test fallback to models_tokens when litellm raises other exceptions."""
-    config = {"provider": "anthropic", "model": "claude-2"}
-
-    with patch("ra_aid.agent_utils.get_model_info") as mock_get_info:
-        mock_get_info.side_effect = Exception("Unknown error")
-        token_limit = get_model_token_limit(config, "default")
-        assert token_limit == models_params["anthropic"]["claude2"]["token_limit"]
-
-
-def test_get_model_token_limit_unexpected_error():
-    """Test returning None when unexpected errors occur."""
-    config = None  # This will cause an attribute error when accessed
-
-    token_limit = get_model_token_limit(config, "default")
-    assert token_limit is None
->>>>>>> 12d27952
 
 
 def test_create_agent_anthropic(mock_model, mock_config_repository):
     """Test create_agent with Anthropic Claude model."""
     mock_config_repository.update({"provider": "anthropic", "model": "claude-2"})
 
-    with patch("ra_aid.agent_utils.create_react_agent") as mock_react, \
-         patch("ra_aid.anthropic_token_limiter.state_modifier") as mock_state_modifier:
+    with (
+        patch("ra_aid.agent_utils.create_react_agent") as mock_react,
+        patch("ra_aid.anthropic_token_limiter.state_modifier") as mock_state_modifier,
+    ):
         mock_react.return_value = "react_agent"
         agent = create_agent(mock_model, [])
 
@@ -194,7 +130,7 @@
         mock_react.assert_called_once_with(
             mock_model,
             [],
-            interrupt_after=['tools'],
+            interrupt_after=["tools"],
             version="v2",
             state_modifier=mock_react.call_args[1]["state_modifier"],
             name="React",
@@ -286,13 +222,17 @@
         )
 
 
-def test_create_agent_anthropic_token_limiting_enabled(mock_model, mock_config_repository):
+def test_create_agent_anthropic_token_limiting_enabled(
+    mock_model, mock_config_repository
+):
     """Test create_agent sets up token limiting for Claude models when enabled."""
-    mock_config_repository.update({
-        "provider": "anthropic",
-        "model": "claude-2",
-        "limit_tokens": True,
-    })
+    mock_config_repository.update(
+        {
+            "provider": "anthropic",
+            "model": "claude-2",
+            "limit_tokens": True,
+        }
+    )
 
     with (
         patch("ra_aid.agent_utils.create_react_agent") as mock_react,
@@ -309,13 +249,17 @@
         assert callable(args[1]["state_modifier"])
 
 
-def test_create_agent_anthropic_token_limiting_disabled(mock_model, mock_config_repository):
+def test_create_agent_anthropic_token_limiting_disabled(
+    mock_model, mock_config_repository
+):
     """Test create_agent doesn't set up token limiting for Claude models when disabled."""
-    mock_config_repository.update({
-        "provider": "anthropic",
-        "model": "claude-2",
-        "limit_tokens": False,
-    })
+    mock_config_repository.update(
+        {
+            "provider": "anthropic",
+            "model": "claude-2",
+            "limit_tokens": False,
+        }
+    )
 
     with (
         patch("ra_aid.agent_utils.create_react_agent") as mock_react,
@@ -327,7 +271,9 @@
         agent = create_agent(mock_model, [])
 
         assert agent == "react_agent"
-        mock_react.assert_called_once_with(mock_model, [], interrupt_after=['tools'], version="v2", name="React")
+        mock_react.assert_called_once_with(
+            mock_model, [], interrupt_after=["tools"], version="v2", name="React"
+        )
 
 
 # These tests have been moved to test_anthropic_token_limiter.py
@@ -362,11 +308,11 @@
     with agent_context() as ctx1:
         assert get_depth() == 0  # Root context has depth 0
         assert ctx1.depth == 0
-        
+
         with agent_context() as ctx2:
             assert get_depth() == 1  # Nested context has depth 1
             assert ctx2.depth == 1
-            
+
             with agent_context() as ctx3:
                 assert get_depth() == 2  # Doubly nested context has depth 2
                 assert ctx3.depth == 2
@@ -384,7 +330,7 @@
     class DummyAgent:
         def stream(self, input_data, cfg: dict):
             yield {"content": "chunk1"}
-            
+
         def get_state(self, state_config=None):
             # Return an object with a next property set to None
             return State()
@@ -435,28 +381,28 @@
     # ValueError not containing "code" or rate limit phrases should be re-raised
     with pytest.raises(ValueError):
         _handle_api_error(ValueError("some unrelated error"), 0, 5, 1)
-        
+
     # ValueError with "429" should be handled without raising
     _handle_api_error(ValueError("error code 429"), 0, 5, 1)
-    
+
     # ValueError with "rate limit" phrase should be handled without raising
     _handle_api_error(ValueError("hit rate limit"), 0, 5, 1)
-    
+
     # ValueError with "too many requests" phrase should be handled without raising
     _handle_api_error(ValueError("too many requests, try later"), 0, 5, 1)
-    
+
     # ValueError with "quota exceeded" phrase should be handled without raising
     _handle_api_error(ValueError("quota exceeded for this month"), 0, 5, 1)
 
 
 def test_handle_api_error_status_code():
     from ra_aid.agent_utils import _handle_api_error
-    
+
     # Error with status_code=429 attribute should be handled without raising
     error_with_status = Exception("Rate limited")
     error_with_status.status_code = 429
     _handle_api_error(error_with_status, 0, 5, 1)
-    
+
     # Error with http_status=429 attribute should be handled without raising
     error_with_http_status = Exception("Too many requests")
     error_with_http_status.http_status = 429
@@ -465,16 +411,16 @@
 
 def test_handle_api_error_rate_limit_phrases():
     from ra_aid.agent_utils import _handle_api_error
-    
+
     # Generic exception with "rate limit" phrase should be handled without raising
     _handle_api_error(Exception("You have exceeded your rate limit"), 0, 5, 1)
-    
+
     # Generic exception with "too many requests" phrase should be handled without raising
     _handle_api_error(Exception("Too many requests, please slow down"), 0, 5, 1)
-    
+
     # Generic exception with "quota exceeded" phrase should be handled without raising
     _handle_api_error(Exception("API quota exceeded for this billing period"), 0, 5, 1)
-    
+
     # Generic exception with "rate" and "limit" separate but in message should be handled
     _handle_api_error(Exception("You hit the rate at which we limit requests"), 0, 5, 1)
 
@@ -595,7 +541,9 @@
         assert "Agent has crashed: Test crash message" in result
 
 
-def test_run_agent_with_retry_handles_badrequest_error(monkeypatch, mock_config_repository):
+def test_run_agent_with_retry_handles_badrequest_error(
+    monkeypatch, mock_config_repository
+):
     """Test that run_agent_with_retry properly handles BadRequestError as unretryable."""
     from ra_aid.agent_context import agent_context, is_crashed
     from ra_aid.agent_utils import run_agent_with_retry
@@ -653,7 +601,9 @@
         assert is_crashed()
 
 
-def test_run_agent_with_retry_handles_api_badrequest_error(monkeypatch, mock_config_repository):
+def test_run_agent_with_retry_handles_api_badrequest_error(
+    monkeypatch, mock_config_repository
+):
     """Test that run_agent_with_retry properly handles API BadRequestError as unretryable."""
     # Import APIError from anthropic module and patch it on the agent_utils module
 
@@ -724,7 +674,9 @@
 def test_handle_api_error_resource_exhausted():
     from google.api_core.exceptions import ResourceExhausted
     from ra_aid.agent_utils import _handle_api_error
-    
+
     # ResourceExhausted exception should be handled without raising
-    resource_exhausted_error = ResourceExhausted("429 Resource has been exhausted (e.g. check quota).")
+    resource_exhausted_error = ResourceExhausted(
+        "429 Resource has been exhausted (e.g. check quota)."
+    )
     _handle_api_error(resource_exhausted_error, 0, 5, 1)