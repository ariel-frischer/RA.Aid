--- conflicted
+++ resolved
@@ -315,11 +315,8 @@
             "research_only": args.research_only,
             "cowboy_mode": args.cowboy_mode,
             "web_research_enabled": web_research_enabled,
-<<<<<<< HEAD
-            "aider_config": args.aider_config
-=======
+            "aider_config": args.aider_config,
             "limit_tokens": args.disable_limit_tokens,
->>>>>>> 32fcf914
         }
 
         # Store config in global memory for access by is_informational_query
