--- conflicted
+++ resolved
@@ -109,18 +109,10 @@
         )
 
         # Process the output
-<<<<<<< HEAD
         files = [line.strip() for line in result.stdout.splitlines() if line.strip()]
-=======
-        files = [
-            line.strip()
-            for line in result.stdout.splitlines()
-            if line.strip()
-        ]
 
         # Deduplicate and sort for consistency
         files = list(dict.fromkeys(files))  # Remove duplicates while preserving order
->>>>>>> b44f1c73
 
         # Sort for consistency
         files.sort()
